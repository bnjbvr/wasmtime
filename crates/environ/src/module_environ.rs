--- conflicted
+++ resolved
@@ -8,11 +8,7 @@
 use cranelift_wasm::{
     self, translate_module, DefinedFuncIndex, FuncIndex, Global, GlobalIndex, Memory, MemoryIndex,
     ModuleTranslationState, PassiveDataIndex, PassiveElemIndex, SignatureIndex, Table, TableIndex,
-<<<<<<< HEAD
     TargetEnvironment, WasmError, WasmResult,
-=======
-    TargetEnvironment, WasmResult,
->>>>>>> 7897f43b
 };
 use std::convert::TryFrom;
 
