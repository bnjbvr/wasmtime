[package]
name = "wasmtime-cli"
version = "0.14.0"
authors = ["The Wasmtime Project Developers"]
description = "Command-line interface for Wasmtime"
license = "Apache-2.0 WITH LLVM-exception"
documentation = "https://bytecodealliance.github.io/wasmtime/cli.html"
categories = ["wasm"]
keywords = ["webassembly", "wasm"]
repository = "https://github.com/bytecodealliance/wasmtime"
readme = "README.md"
edition = "2018"
default-run = "wasmtime"

[lib]
doctest = false

[[bin]]
name = "wasmtime"
path = "src/bin/wasmtime.rs"
doc = false

[dependencies]
# Enable all supported architectures by default.
wasmtime = { path = "crates/api", version = "0.14.0", default-features = false }
wasmtime-debug = { path = "crates/debug", version = "0.14.0" }
wasmtime-environ = { path = "crates/environ", version = "0.14.0" }
wasmtime-jit = { path = "crates/jit", version = "0.14.0" }
wasmtime-obj = { path = "crates/obj", version = "0.14.0" }
wasmtime-wast = { path = "crates/wast", version = "0.14.0" }
wasmtime-wasi = { path = "crates/wasi", version = "0.14.0" }
wasi-common = { path = "crates/wasi-common", version = "0.14.0" }
structopt = { version = "0.3.5", features = ["color", "suggestions"] }
faerie = "0.15.0"
anyhow = "1.0.19"
target-lexicon = { version = "0.10.0", default-features = false }
pretty_env_logger = "0.4.0"
file-per-thread-logger = "0.1.1"
wat = "1.0.10"
libc = "0.2.60"
rayon = "1.2.1"

[dev-dependencies]
wasmtime-runtime = { path = "crates/runtime", version = "0.14.0" }
more-asserts = "0.2.1"
test-programs = { path = "crates/test-programs" }
tempfile = "3.1.0"
filecheck = "0.5.0"

[build-dependencies]
anyhow = "1.0.19"

[profile.release.build-override]
opt-level = 0

[workspace]
members = [
  "cranelift",
  "crates/c-api",
  "crates/fuzzing",
  "crates/misc/run-examples",
  "crates/misc/rust",
  "crates/wiggle",
  "examples/fib-debug/wasm",
  "examples/wasi/wasm",
  "fuzz",
]

[features]
default = ["jitdump", "wasmtime/wat"]
lightbeam = [
    "wasmtime-environ/lightbeam",
    "wasmtime-jit/lightbeam",
    "wasmtime-wast/lightbeam",
    "wasmtime/lightbeam",
]
<<<<<<< HEAD
jitdump = ["wasmtime-profiling/jitdump"]
test_programs = ["test-programs/test_programs"]
wasm-tracer = ["wasmtime-jit/wasm-tracer"]
=======
jitdump = ["wasmtime/jitdump"]
vtune = ["wasmtime/vtune"]
>>>>>>> a799f9f6

[badges]
maintenance = { status = "actively-developed" }

[profile.release]
debug = true
#debug-assertions = true<|MERGE_RESOLUTION|>--- conflicted
+++ resolved
@@ -74,14 +74,9 @@
     "wasmtime-wast/lightbeam",
     "wasmtime/lightbeam",
 ]
-<<<<<<< HEAD
-jitdump = ["wasmtime-profiling/jitdump"]
-test_programs = ["test-programs/test_programs"]
-wasm-tracer = ["wasmtime-jit/wasm-tracer"]
-=======
 jitdump = ["wasmtime/jitdump"]
 vtune = ["wasmtime/vtune"]
->>>>>>> a799f9f6
+wasm-tracer = ["wasmtime-jit/wasm-tracer"]
 
 [badges]
 maintenance = { status = "actively-developed" }
