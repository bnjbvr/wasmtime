--- conflicted
+++ resolved
@@ -267,12 +267,8 @@
         // If inst is a call, spill all register values that are live across the call.
         // This means that we don't currently take advantage of callee-saved registers.
         // TODO: Be more sophisticated.
-<<<<<<< HEAD
-        if call_sig.is_some() {
-=======
         let opcode = self.cur.func.dfg[inst].opcode();
         if call_sig.is_some() || opcode.clobbers_all_regs() {
->>>>>>> a799f9f6
             for lv in throughs {
                 if lv.affinity.is_reg() && !self.spills.contains(&lv.value) {
                     self.spill_reg(lv.value);
