--- conflicted
+++ resolved
@@ -402,12 +402,11 @@
     ) {
         // No-op by default
     }
-<<<<<<< HEAD
 
     /// Get the new-style MachBackend, if this is an adapter around one.
     fn get_mach_backend(&self) -> Option<&dyn MachBackend> {
         None
-=======
+    }
 }
 
 impl Debug for &dyn TargetIsa {
@@ -418,6 +417,5 @@
             self.triple(),
             self.pointer_width()
         )
->>>>>>> a799f9f6
     }
 }