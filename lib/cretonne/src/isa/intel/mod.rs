//! Intel Instruction Set Architectures.

mod abi;
mod binemit;
mod enc_tables;
mod registers;
pub mod settings;

use super::super::settings as shared_settings;
use binemit::{emit_function, CodeSink, MemoryCodeSink};
use ir;
use isa::Builder as IsaBuilder;
use isa::enc_tables::{self as shared_enc_tables, lookup_enclist, Encodings};
use isa::{EncInfo, RegClass, RegInfo, TargetIsa};
use regalloc;
use result;
use std::boxed::Box;
use std::fmt;
<<<<<<< HEAD
use std::boxed::Box;
=======
use timing;
>>>>>>> b523b69c

#[allow(dead_code)]
struct Isa {
    shared_flags: shared_settings::Flags,
    isa_flags: settings::Flags,
    cpumode: &'static [shared_enc_tables::Level1Entry<u16>],
}

/// Get an ISA builder for creating Intel targets.
pub fn isa_builder() -> IsaBuilder {
    IsaBuilder {
        setup: settings::builder(),
        constructor: isa_constructor,
    }
}

fn isa_constructor(
    shared_flags: shared_settings::Flags,
    builder: &shared_settings::Builder,
) -> Box<TargetIsa> {
    let level1 = if shared_flags.is_64bit() {
        &enc_tables::LEVEL1_I64[..]
    } else {
        &enc_tables::LEVEL1_I32[..]
    };
    Box::new(Isa {
        isa_flags: settings::Flags::new(&shared_flags, builder),
        shared_flags,
        cpumode: level1,
    })
}

impl TargetIsa for Isa {
    fn name(&self) -> &'static str {
        "intel"
    }

    fn flags(&self) -> &shared_settings::Flags {
        &self.shared_flags
    }

    fn uses_cpu_flags(&self) -> bool {
        true
    }

    fn register_info(&self) -> RegInfo {
        registers::INFO.clone()
    }

    fn encoding_info(&self) -> EncInfo {
        enc_tables::INFO.clone()
    }

    fn legal_encodings<'a>(
        &'a self,
        dfg: &'a ir::DataFlowGraph,
        inst: &'a ir::InstructionData,
        ctrl_typevar: ir::Type,
    ) -> Encodings<'a> {
        lookup_enclist(
            ctrl_typevar,
            inst,
            dfg,
            self.cpumode,
            &enc_tables::LEVEL2[..],
            &enc_tables::ENCLISTS[..],
            &enc_tables::LEGALIZE_ACTIONS[..],
            &enc_tables::RECIPE_PREDICATES[..],
            &enc_tables::INST_PREDICATES[..],
            self.isa_flags.predicate_view(),
        )
    }

    fn legalize_signature(&self, sig: &mut ir::Signature, current: bool) {
        abi::legalize_signature(sig, &self.shared_flags, current)
    }

    fn regclass_for_abi_type(&self, ty: ir::Type) -> RegClass {
        abi::regclass_for_abi_type(ty)
    }

    fn allocatable_registers(&self, func: &ir::Function) -> regalloc::AllocatableSet {
        abi::allocatable_registers(func, &self.shared_flags)
    }

    fn emit_inst(
        &self,
        func: &ir::Function,
        inst: ir::Inst,
        divert: &mut regalloc::RegDiversions,
        sink: &mut CodeSink,
    ) {
        binemit::emit_inst(func, inst, divert, sink)
    }

    fn emit_function(&self, func: &ir::Function, sink: &mut MemoryCodeSink) {
        emit_function(func, binemit::emit_inst, sink)
    }

    fn prologue_epilogue(&self, func: &mut ir::Function) -> result::CtonResult {
        let _tt = timing::prologue_epilogue();
        abi::prologue_epilogue(func, self)
    }
}

impl fmt::Display for Isa {
    fn fmt(&self, f: &mut fmt::Formatter) -> fmt::Result {
        write!(f, "{}\n{}", self.shared_flags, self.isa_flags)
    }
}<|MERGE_RESOLUTION|>--- conflicted
+++ resolved
@@ -16,11 +16,7 @@
 use result;
 use std::boxed::Box;
 use std::fmt;
-<<<<<<< HEAD
-use std::boxed::Box;
-=======
 use timing;
->>>>>>> b523b69c
 
 #[allow(dead_code)]
 struct Isa {
